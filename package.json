--- conflicted
+++ resolved
@@ -31,9 +31,6 @@
       "src/**/*.js"
     ],
     "coverageReporters": [
-<<<<<<< HEAD
-      "cobertura"
-=======
       "text",
       [
         "cobertura",
@@ -41,7 +38,6 @@
           "file": "coverage.xml"
         }
       ]
->>>>>>> 404587b0
     ],
     "coverageDirectory": "coverage",
     "coveragePathIgnorePatterns": [
